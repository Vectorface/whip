--- conflicted
+++ resolved
@@ -150,23 +150,8 @@
                     && ! $this->isIpWhitelisted($this->whitelist[$key], $localAddress))) {
                 continue;
             }
-<<<<<<< HEAD
-            return $this->addressFromHeaders($headers);
-        }
-        return false;
-    }
-
-    public function addressFromHeaders($headers)
-    {
-        foreach ($headers as $header) {
-            if (empty($this->serverArray[$header])) {
-                continue;
-            }
-            $list = explode(',', $this->serverArray[$header]);
-            return trim(end($list));
-=======
+
             return $this->extractAddressFromHeaders($headers);
->>>>>>> b653d410
         }
         return false;
     }
@@ -198,10 +183,10 @@
     private function extractAddressFromHeaders($headers)
     {
         foreach ($headers as $header) {
-            if (empty($_SERVER[$header])) {
+            if (empty($this->serverArray[$header])) {
                 continue;
             }
-            $list = explode(',', $_SERVER[$header]);
+            $list = explode(',', $this->serverArray[$header]);
             return trim(end($list));
         }
         return false;
